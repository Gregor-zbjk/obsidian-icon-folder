import { Plugin, MenuItem } from 'obsidian';
<<<<<<< HEAD
import IconPickerModal from './iconPickerModal';
import { addToDOMWithElement, removeFromDOM, waitForNode } from './util';
=======
import IconsPickerModal from './iconsPickerModal';
import { addToDOMWithElement, removeFromDOM, waitForDataNodes } from './util';
>>>>>>> ef110700

export default class IconFolderPlugin extends Plugin {
  private folderIconData: Record<string, string>;

  async onload() {
    console.log('loading plugin obsidian-icon-folder');

    await this.loadIconFolderData();

    const data = Object.entries(this.folderIconData) as [string, string];
    waitForDataNodes(data).then((foundNodes) => {
      foundNodes.forEach(({ node, value }) => {
        addToDOMWithElement(value, node);
      });
    });

    this.registerEvent(
      this.app.workspace.on('file-menu', (menu, file) => {
        const addIconMenuItem = (item: MenuItem) => {
          item.setTitle('Change icon');
          item.setIcon('hashtag');
          item.onClick(() => {
<<<<<<< HEAD
            menu.hide();
            const modal = new IconPickerModal(this.app, this, file.path);
=======
            const modal = new IconsPickerModal(this.app, this, file.path);
>>>>>>> ef110700
            modal.open();
          });
        };

        const removeIconMenuItem = (item: MenuItem) => {
          item.setTitle('Remove icon');
          item.setIcon('trash');
          item.onClick(() => {
            this.removeFolderIcon(file.path);
            removeFromDOM(file.path);
          });
        };

        menu.addItem(addIconMenuItem);
        menu.addItem(removeIconMenuItem);
      }),
    );

    // deleting event
    this.registerEvent(
      this.app.vault.on('delete', (file) => {
        const path = file.path;
        this.removeFolderIcon(path);
      }),
    );

    // renaming event
    this.registerEvent(
      this.app.vault.on('rename', (file, oldPath) => {
        this.renameFolder(file.path, oldPath);
      }),
    );
  }

  onunload() {
    console.log('unloading plugin obsidian-icon-folder');
  }

  renameFolder(newPath: string, oldPath: string): void {
    if (!this.folderIconData[oldPath] || newPath === oldPath) {
      return;
    }

    Object.defineProperty(this.folderIconData, newPath, Object.getOwnPropertyDescriptor(this.folderIconData, oldPath));
    delete this.folderIconData[oldPath];
    this.saveIconFolderData();
  }

  removeFolderIcon(path: string): void {
    if (!this.folderIconData[path]) {
      return;
    }

    delete this.folderIconData[path];
    this.saveIconFolderData();
  }

  addFolderIcon(path: string, iconId: string): void {
    if (this.folderIconData[path]) {
      removeFromDOM(path);
    }

    this.folderIconData[path] = iconId;
    this.saveIconFolderData();
  }

  async loadIconFolderData(): Promise<void> {
    this.folderIconData = Object.assign({}, {}, await this.loadData());
  }

  async saveIconFolderData(): Promise<void> {
    await this.saveData(this.folderIconData);
  }
}
<|MERGE_RESOLUTION|>--- conflicted
+++ resolved
@@ -1,110 +1,100 @@
-import { Plugin, MenuItem } from 'obsidian';
-<<<<<<< HEAD
-import IconPickerModal from './iconPickerModal';
-import { addToDOMWithElement, removeFromDOM, waitForNode } from './util';
-=======
-import IconsPickerModal from './iconsPickerModal';
-import { addToDOMWithElement, removeFromDOM, waitForDataNodes } from './util';
->>>>>>> ef110700
-
-export default class IconFolderPlugin extends Plugin {
-  private folderIconData: Record<string, string>;
-
-  async onload() {
-    console.log('loading plugin obsidian-icon-folder');
-
-    await this.loadIconFolderData();
-
-    const data = Object.entries(this.folderIconData) as [string, string];
-    waitForDataNodes(data).then((foundNodes) => {
-      foundNodes.forEach(({ node, value }) => {
-        addToDOMWithElement(value, node);
-      });
-    });
-
-    this.registerEvent(
-      this.app.workspace.on('file-menu', (menu, file) => {
-        const addIconMenuItem = (item: MenuItem) => {
-          item.setTitle('Change icon');
-          item.setIcon('hashtag');
-          item.onClick(() => {
-<<<<<<< HEAD
-            menu.hide();
-            const modal = new IconPickerModal(this.app, this, file.path);
-=======
-            const modal = new IconsPickerModal(this.app, this, file.path);
->>>>>>> ef110700
-            modal.open();
-          });
-        };
-
-        const removeIconMenuItem = (item: MenuItem) => {
-          item.setTitle('Remove icon');
-          item.setIcon('trash');
-          item.onClick(() => {
-            this.removeFolderIcon(file.path);
-            removeFromDOM(file.path);
-          });
-        };
-
-        menu.addItem(addIconMenuItem);
-        menu.addItem(removeIconMenuItem);
-      }),
-    );
-
-    // deleting event
-    this.registerEvent(
-      this.app.vault.on('delete', (file) => {
-        const path = file.path;
-        this.removeFolderIcon(path);
-      }),
-    );
-
-    // renaming event
-    this.registerEvent(
-      this.app.vault.on('rename', (file, oldPath) => {
-        this.renameFolder(file.path, oldPath);
-      }),
-    );
-  }
-
-  onunload() {
-    console.log('unloading plugin obsidian-icon-folder');
-  }
-
-  renameFolder(newPath: string, oldPath: string): void {
-    if (!this.folderIconData[oldPath] || newPath === oldPath) {
-      return;
-    }
-
-    Object.defineProperty(this.folderIconData, newPath, Object.getOwnPropertyDescriptor(this.folderIconData, oldPath));
-    delete this.folderIconData[oldPath];
-    this.saveIconFolderData();
-  }
-
-  removeFolderIcon(path: string): void {
-    if (!this.folderIconData[path]) {
-      return;
-    }
-
-    delete this.folderIconData[path];
-    this.saveIconFolderData();
-  }
-
-  addFolderIcon(path: string, iconId: string): void {
-    if (this.folderIconData[path]) {
-      removeFromDOM(path);
-    }
-
-    this.folderIconData[path] = iconId;
-    this.saveIconFolderData();
-  }
-
-  async loadIconFolderData(): Promise<void> {
-    this.folderIconData = Object.assign({}, {}, await this.loadData());
-  }
-
-  async saveIconFolderData(): Promise<void> {
-    await this.saveData(this.folderIconData);
-  }
-}
+import { Plugin, MenuItem } from 'obsidian';
+import IconPickerModal from './iconsPickerModal';
+import { addToDOMWithElement, removeFromDOM, waitForDataNodes } from './util';
+
+export default class IconFolderPlugin extends Plugin {
+  private folderIconData: Record<string, string>;
+
+  async onload() {
+    console.log('loading plugin obsidian-icon-folder');
+
+    await this.loadIconFolderData();
+
+    const data = Object.entries(this.folderIconData) as [string, string];
+    waitForDataNodes(data).then((foundNodes) => {
+      foundNodes.forEach(({ node, value }) => {
+        addToDOMWithElement(value, node);
+      });
+    });
+
+    this.registerEvent(
+      this.app.workspace.on('file-menu', (menu, file) => {
+        const addIconMenuItem = (item: MenuItem) => {
+          item.setTitle('Change icon');
+          item.setIcon('hashtag');
+          item.onClick(() => {
+            const modal = new IconPickerModal(this.app, this, file.path);
+            modal.open();
+          });
+        };
+
+        const removeIconMenuItem = (item: MenuItem) => {
+          item.setTitle('Remove icon');
+          item.setIcon('trash');
+          item.onClick(() => {
+            this.removeFolderIcon(file.path);
+            removeFromDOM(file.path);
+          });
+        };
+
+        menu.addItem(addIconMenuItem);
+        menu.addItem(removeIconMenuItem);
+      }),
+    );
+
+    // deleting event
+    this.registerEvent(
+      this.app.vault.on('delete', (file) => {
+        const path = file.path;
+        this.removeFolderIcon(path);
+      }),
+    );
+
+    // renaming event
+    this.registerEvent(
+      this.app.vault.on('rename', (file, oldPath) => {
+        this.renameFolder(file.path, oldPath);
+      }),
+    );
+  }
+
+  onunload() {
+    console.log('unloading plugin obsidian-icon-folder');
+  }
+
+  renameFolder(newPath: string, oldPath: string): void {
+    if (!this.folderIconData[oldPath] || newPath === oldPath) {
+      return;
+    }
+
+    Object.defineProperty(this.folderIconData, newPath, Object.getOwnPropertyDescriptor(this.folderIconData, oldPath));
+    delete this.folderIconData[oldPath];
+    this.saveIconFolderData();
+  }
+
+  removeFolderIcon(path: string): void {
+    if (!this.folderIconData[path]) {
+      return;
+    }
+
+    delete this.folderIconData[path];
+    this.saveIconFolderData();
+  }
+
+  addFolderIcon(path: string, iconId: string): void {
+    if (this.folderIconData[path]) {
+      removeFromDOM(path);
+    }
+
+    this.folderIconData[path] = iconId;
+    this.saveIconFolderData();
+  }
+
+  async loadIconFolderData(): Promise<void> {
+    this.folderIconData = Object.assign({}, {}, await this.loadData());
+  }
+
+  async saveIconFolderData(): Promise<void> {
+    await this.saveData(this.folderIconData);
+  }
+}